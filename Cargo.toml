[package]
name = "turbogrep"
version = "0.1.0"
edition = "2024"

[[bin]]
name = "tg"
path = "src/main.rs"

[dependencies]
ignore = "0.4"
num_cpus = "1.0"
tree-sitter = "0.25.8"
tree-sitter-rust = "0.24.0"
tree-sitter-python = "0.23.6"
tree-sitter-javascript = "0.23.1"
tree-sitter-typescript = "0.23.2"
tree-sitter-go = "0.23.4"
tree-sitter-java = "0.23.5"
tree-sitter-c = "0.24.1"
tree-sitter-cpp = "0.23.4"
tree-sitter-ruby = "0.23.0"
tree-sitter-bash = "0.23.1"
tree-sitter-md = "0.3.2"

thiserror = "1.0"
anyhow = "1.0"
rayon = "1.10"
globset = "0.4"
reqwest = { version = "0.12.22", features = ["json", "http2", "brotli"] }
serde = { version = "1.0", features = ["derive"] }
serde_json = "1.0"
tokio = { version = "1.47", features = ["full"] }
xxhash-rust = { version = "0.8", features = ["xxh3"] }
futures = "0.3"
indicatif = "0.17"
base64 = "0.22"
clap = { version = "4.5", features = ["derive"] }

tokio-rayon = "2.1.0"
rand = "0.8"
<<<<<<< HEAD
owo-colors = { version = "4.1", features = ["supports-colors"] }
supports-color = "3"
=======
owo-colors = "4.1"
itertools = "0.14.0"
>>>>>>> 527d40eb


[dev-dependencies]
tempfile = "3.8"
xxhash-rust = { version = "0.8", features = ["xxh3"] }

[profile.release]
debug = true

[profile.test]
opt-level = 2<|MERGE_RESOLUTION|>--- conflicted
+++ resolved
@@ -39,13 +39,9 @@
 
 tokio-rayon = "2.1.0"
 rand = "0.8"
-<<<<<<< HEAD
 owo-colors = { version = "4.1", features = ["supports-colors"] }
 supports-color = "3"
-=======
-owo-colors = "4.1"
 itertools = "0.14.0"
->>>>>>> 527d40eb
 
 
 [dev-dependencies]
